--- conflicted
+++ resolved
@@ -117,16 +117,11 @@
     );
   }
 
-<<<<<<< HEAD
-  const collection = collections.get(document.collectionId);
-  const updatedByMe = auth.user && auth.user.id === updatedBy.id;
   const nestedDocumentsCount = collection
     ? collection.getDocumentChildren(document.id).length
     : 0;
   const canShowProgressBar = isTasks && !isTemplate;
 
-=======
->>>>>>> 84ad7c48
   const timeSinceNow = () => {
     if (isDraft || !showLastViewed) {
       return null;
