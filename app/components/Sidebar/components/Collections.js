// @flow
import { observer, inject } from "mobx-react";
<<<<<<< HEAD
import { withRouter, type RouterHistory } from "react-router-dom";
import keydown from "react-keydown";
import { DragDropContext } from "react-beautiful-dnd";
import type { DropResult, BeforeCapture } from "react-beautiful-dnd";
import Flex from "shared/components/Flex";
import { PlusIcon } from "outline-icons";
import { newDocumentUrl } from "utils/routeHelpers";
import {
  DROPPABLE_COLLECTION_SUFFIX,
  DROPPABLE_DOCUMENT_SUFFIX,
  DROPPABLE_DOCUMENT_SEPARATOR,
} from "utils/dnd";

import Header from "./Header";
import SidebarLink from "./SidebarLink";
import CollectionLink from "./CollectionLink";
import CollectionsLoading from "./CollectionsLoading";
import Fade from "components/Fade";
=======
import { PlusIcon } from "outline-icons";
import * as React from "react";
import keydown from "react-keydown";
import { withRouter, type RouterHistory } from "react-router-dom";
>>>>>>> 8c7200fa

import CollectionsStore from "stores/CollectionsStore";
import DocumentsStore from "stores/DocumentsStore";
import PoliciesStore from "stores/PoliciesStore";
import UiStore from "stores/UiStore";
import Fade from "components/Fade";
import Flex from "components/Flex";
import CollectionLink from "./CollectionLink";
import CollectionsLoading from "./CollectionsLoading";
import Header from "./Header";
import SidebarLink from "./SidebarLink";
import { newDocumentUrl } from "utils/routeHelpers";

type SidebarDnDContextObject = {
  isDragging: boolean,
  draggingDocumentId?: string,
};

const initialSidebarDnDContextValue: SidebarDnDContextObject = {
  isDragging: false,
  draggingDocumentId: undefined,
};

//$FlowFixMe
export const SidebarDnDContext = React.createContext(
  initialSidebarDnDContextValue
);

type Props = {
  history: RouterHistory,
  policies: PoliciesStore,
  collections: CollectionsStore,
  documents: DocumentsStore,
  onCreateCollection: () => void,
  ui: UiStore,
};

type State = {
  draggingDocumentId?: string,
  isDragging: boolean,
};

@observer
class Collections extends React.Component<Props, State> {
  state: State = {
    isDragging: false,
  };
  isPreloaded: boolean = !!this.props.collections.orderedData.length;

  componentDidMount() {
    const { collections } = this.props;

    if (!collections.isFetching && !collections.isLoaded) {
      collections.fetchPage({ limit: 100 });
    }
  }

  @keydown("n")
  goToNewDocument() {
    if (this.props.ui.editMode) return;

    const { activeCollectionId } = this.props.ui;
    if (!activeCollectionId) return;

    const can = this.props.policies.abilities(activeCollectionId);
    if (!can.update) return;

    this.props.history.push(newDocumentUrl(activeCollectionId));
  }

  getDroppableIdParts(droppableId: string) {
    let collection, parentDocumentId;
    const { collections } = this.props;

    if (droppableId.indexOf(DROPPABLE_COLLECTION_SUFFIX) === 0) {
      collection = collections.get(
        droppableId.substring(DROPPABLE_COLLECTION_SUFFIX.length)
      );
    } else if (
      droppableId.indexOf(DROPPABLE_DOCUMENT_SUFFIX) === 0 &&
      droppableId.indexOf(DROPPABLE_DOCUMENT_SEPARATOR)
    ) {
      const [documentId, collectionId] = droppableId
        .substring(DROPPABLE_DOCUMENT_SUFFIX.length)
        .split(DROPPABLE_DOCUMENT_SEPARATOR);

      parentDocumentId = documentId;

      collection = collections.get(collectionId);
    }

    return {
      collection,
      parentDocumentId,
    };
  }

  handleBeforeCapture = (before: BeforeCapture) => {
    this.setState({
      isDragging: true,
      draggingDocumentId: before.draggableId,
    });
  };

  reorder = (result: DropResult) => {
    this.setState({
      isDragging: false,
      draggingDocumentId: undefined,
    });

    // Bail out early if result doesn't have a destination or combine data
    if (!result.destination && !result.combine) {
      return;
    }

    // Bail out early if no changes
    if (
      (result.destination &&
        result.destination.droppableId === result.source.droppableId &&
        result.destination.index === result.source.index) ||
      (result.combine && result.combine.draggableId === result.draggableId)
    ) {
      return;
    }

    const { documents } = this.props;
    const document = documents.get(result.draggableId);
    let collection,
      parentDocumentId,
      index = 0;

    // Bail out if document doesn't exist
    if (!document) {
      return;
    }

    if (result.destination) {
      index = result.destination.index;
      const droppableId = result.destination.droppableId;
      const parts = this.getDroppableIdParts(droppableId);

      collection = parts.collection;
      parentDocumentId = parts.parentDocumentId;
    } else if (result.combine) {
      const { draggableId, droppableId } = result.combine;
      const parts = this.getDroppableIdParts(droppableId);

      collection = parts.collection;
      parentDocumentId = draggableId;
    }

    // Bail out if collection doesn't exist
    if (!collection) {
      return;
    }

    if (parentDocumentId) {
      // Bail out if moving document to itself
      if (parentDocumentId === document.id) {
        return;
      }

      const parentDocument = documents.get(parentDocumentId);

      // Bail out if parent document doesn't exist
      if (!parentDocument) {
        return;
      }
    }

    documents.move(document, collection.id, parentDocumentId, index);
  };

  render() {
    const { collections, ui, documents } = this.props;
    const { draggingDocumentId, isDragging } = this.state;

    const content = (
<<<<<<< HEAD
      <React.Fragment>
        <DragDropContext
          onBeforeCapture={this.handleBeforeCapture}
          onDragEnd={this.reorder}
        >
          <SidebarDnDContext.Provider
            value={{
              draggingDocumentId,
              isDragging,
            }}
          >
            {collections.orderedData.map(collection => (
              <CollectionLink
                key={collection.id}
                documents={documents}
                collection={collection}
                activeDocument={documents.active}
                prefetchDocument={documents.prefetchDocument}
                ui={ui}
              />
            ))}
            <div id="sidebar-collections-portal" />
          </SidebarDnDContext.Provider>
        </DragDropContext>
=======
      <>
        {collections.orderedData.map((collection) => (
          <CollectionLink
            key={collection.id}
            documents={documents}
            collection={collection}
            activeDocument={documents.active}
            prefetchDocument={documents.prefetchDocument}
            ui={ui}
          />
        ))}
>>>>>>> 8c7200fa
        <SidebarLink
          to="/collections"
          onClick={this.props.onCreateCollection}
          icon={<PlusIcon color="currentColor" />}
          label="New collection…"
          exact
        />
      </>
    );

    return (
      <Flex column>
        <Header>Collections</Header>
        {collections.isLoaded ? (
          this.isPreloaded ? (
            content
          ) : (
            <Fade>{content}</Fade>
          )
        ) : (
          <CollectionsLoading />
        )}
      </Flex>
    );
  }
}

export default inject(
  "collections",
  "ui",
  "documents",
  "policies"
)(withRouter(Collections));<|MERGE_RESOLUTION|>--- conflicted
+++ resolved
@@ -1,42 +1,29 @@
 // @flow
-import { observer, inject } from "mobx-react";
-<<<<<<< HEAD
-import { withRouter, type RouterHistory } from "react-router-dom";
-import keydown from "react-keydown";
-import { DragDropContext } from "react-beautiful-dnd";
-import type { DropResult, BeforeCapture } from "react-beautiful-dnd";
-import Flex from "shared/components/Flex";
-import { PlusIcon } from "outline-icons";
-import { newDocumentUrl } from "utils/routeHelpers";
+import * as React from 'react';
+import { observer, inject } from 'mobx-react';
+import { withRouter, type RouterHistory } from 'react-router-dom';
+import keydown from 'react-keydown';
+import { DragDropContext } from 'react-beautiful-dnd';
+import type { DropResult, BeforeCapture } from 'react-beautiful-dnd';
+import { PlusIcon } from 'outline-icons';
+import { newDocumentUrl } from 'utils/routeHelpers';
 import {
   DROPPABLE_COLLECTION_SUFFIX,
   DROPPABLE_DOCUMENT_SUFFIX,
   DROPPABLE_DOCUMENT_SEPARATOR,
-} from "utils/dnd";
-
-import Header from "./Header";
-import SidebarLink from "./SidebarLink";
-import CollectionLink from "./CollectionLink";
-import CollectionsLoading from "./CollectionsLoading";
-import Fade from "components/Fade";
-=======
-import { PlusIcon } from "outline-icons";
-import * as React from "react";
-import keydown from "react-keydown";
-import { withRouter, type RouterHistory } from "react-router-dom";
->>>>>>> 8c7200fa
-
-import CollectionsStore from "stores/CollectionsStore";
-import DocumentsStore from "stores/DocumentsStore";
-import PoliciesStore from "stores/PoliciesStore";
-import UiStore from "stores/UiStore";
-import Fade from "components/Fade";
-import Flex from "components/Flex";
-import CollectionLink from "./CollectionLink";
-import CollectionsLoading from "./CollectionsLoading";
-import Header from "./Header";
-import SidebarLink from "./SidebarLink";
-import { newDocumentUrl } from "utils/routeHelpers";
+} from 'utils/dnd';
+
+import Header from './Header';
+import SidebarLink from './SidebarLink';
+import CollectionLink from './CollectionLink';
+import CollectionsLoading from './CollectionsLoading';
+
+import CollectionsStore from 'stores/CollectionsStore';
+import DocumentsStore from 'stores/DocumentsStore';
+import PoliciesStore from 'stores/PoliciesStore';
+import UiStore from 'stores/UiStore';
+import Flex from 'components/Flex';
+import Fade from 'components/Fade';
 
 type SidebarDnDContextObject = {
   isDragging: boolean,
@@ -50,7 +37,7 @@
 
 //$FlowFixMe
 export const SidebarDnDContext = React.createContext(
-  initialSidebarDnDContextValue
+  initialSidebarDnDContextValue,
 );
 
 type Props = {
@@ -82,7 +69,7 @@
     }
   }
 
-  @keydown("n")
+  @keydown('n')
   goToNewDocument() {
     if (this.props.ui.editMode) return;
 
@@ -101,7 +88,7 @@
 
     if (droppableId.indexOf(DROPPABLE_COLLECTION_SUFFIX) === 0) {
       collection = collections.get(
-        droppableId.substring(DROPPABLE_COLLECTION_SUFFIX.length)
+        droppableId.substring(DROPPABLE_COLLECTION_SUFFIX.length),
       );
     } else if (
       droppableId.indexOf(DROPPABLE_DOCUMENT_SUFFIX) === 0 &&
@@ -203,7 +190,6 @@
     const { draggingDocumentId, isDragging } = this.state;
 
     const content = (
-<<<<<<< HEAD
       <React.Fragment>
         <DragDropContext
           onBeforeCapture={this.handleBeforeCapture}
@@ -215,7 +201,7 @@
               isDragging,
             }}
           >
-            {collections.orderedData.map(collection => (
+            {collections.orderedData.map((collection) => (
               <CollectionLink
                 key={collection.id}
                 documents={documents}
@@ -228,19 +214,6 @@
             <div id="sidebar-collections-portal" />
           </SidebarDnDContext.Provider>
         </DragDropContext>
-=======
-      <>
-        {collections.orderedData.map((collection) => (
-          <CollectionLink
-            key={collection.id}
-            documents={documents}
-            collection={collection}
-            activeDocument={documents.active}
-            prefetchDocument={documents.prefetchDocument}
-            ui={ui}
-          />
-        ))}
->>>>>>> 8c7200fa
         <SidebarLink
           to="/collections"
           onClick={this.props.onCreateCollection}
@@ -248,7 +221,7 @@
           label="New collection…"
           exact
         />
-      </>
+      </React.Fragment>
     );
 
     return (
@@ -269,8 +242,8 @@
 }
 
 export default inject(
-  "collections",
-  "ui",
-  "documents",
-  "policies"
+  'collections',
+  'ui',
+  'documents',
+  'policies',
 )(withRouter(Collections));