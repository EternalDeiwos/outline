--- conflicted
+++ resolved
@@ -2,18 +2,11 @@
 import { observer } from "mobx-react";
 import {
   EditIcon,
-<<<<<<< HEAD
   SearchIcon,
   ShapesIcon,
-  TrashIcon,
-=======
   HomeIcon,
->>>>>>> 48d538b4
   PlusIcon,
-  SearchIcon,
   SettingsIcon,
-  ShapesIcon,
-  StarredIcon,
 } from "outline-icons";
 import * as React from "react";
 import { DndProvider } from "react-dnd";
