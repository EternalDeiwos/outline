// @flow
import * as React from "react";
import { Switch } from "react-router-dom";
import DelayedMount from "components/DelayedMount";
import FullscreenLoading from "components/FullscreenLoading";
import Route from "components/ProfiledRoute";
import { matchDocumentSlug as slug } from "utils/routeHelpers";

<<<<<<< HEAD
const Authenticated = React.lazy(() => import("components/Authenticated"));
const AuthenticatedRoutes = React.lazy(() => import("./authenticated"));
const SharedDocument = React.lazy(() => import("scenes/Document/Shared"));
const Login = React.lazy(() => import("scenes/Login"));
=======
const Authenticated = React.lazy(() =>
  import(/* webpackChunkName: "authenticated" */ "components/Authenticated")
);
const AuthenticatedRoutes = React.lazy(() =>
  import(/* webpackChunkName: "authenticated-routes" */ "./authenticated")
);
const KeyedDocument = React.lazy(() =>
  import(
    /* webpackChunkName: "keyed-document" */ "scenes/Document/KeyedDocument"
  )
);
const Login = React.lazy(() =>
  import(/* webpackChunkName: "login" */ "scenes/Login")
);
const Logout = React.lazy(() =>
  import(/* webpackChunkName: "logout" */ "scenes/Logout")
);
>>>>>>> cdf0df0f

export default function Routes() {
  return (
    <React.Suspense
      fallback={
        <DelayedMount delay={2000}>
          <FullscreenLoading />
        </DelayedMount>
      }
    >
      <Switch>
        <Route exact path="/" component={Login} />
        <Route exact path="/create" component={Login} />
<<<<<<< HEAD
        <Route exact path="/share/:shareId" component={SharedDocument} />
=======
        <Route exact path="/logout" component={Logout} />
        <Route exact path="/share/:shareId" component={KeyedDocument} />
        <Route
          exact
          path={`/share/:shareId/doc/${slug}`}
          component={KeyedDocument}
        />
>>>>>>> cdf0df0f
        <Authenticated>
          <AuthenticatedRoutes />
        </Authenticated>
      </Switch>
    </React.Suspense>
  );
}<|MERGE_RESOLUTION|>--- conflicted
+++ resolved
@@ -6,22 +6,14 @@
 import Route from "components/ProfiledRoute";
 import { matchDocumentSlug as slug } from "utils/routeHelpers";
 
-<<<<<<< HEAD
-const Authenticated = React.lazy(() => import("components/Authenticated"));
-const AuthenticatedRoutes = React.lazy(() => import("./authenticated"));
-const SharedDocument = React.lazy(() => import("scenes/Document/Shared"));
-const Login = React.lazy(() => import("scenes/Login"));
-=======
 const Authenticated = React.lazy(() =>
   import(/* webpackChunkName: "authenticated" */ "components/Authenticated")
 );
 const AuthenticatedRoutes = React.lazy(() =>
   import(/* webpackChunkName: "authenticated-routes" */ "./authenticated")
 );
-const KeyedDocument = React.lazy(() =>
-  import(
-    /* webpackChunkName: "keyed-document" */ "scenes/Document/KeyedDocument"
-  )
+const SharedDocument = React.lazy(() =>
+  import(/* webpackChunkName: "shared-document" */ "scenes/Document/Shared")
 );
 const Login = React.lazy(() =>
   import(/* webpackChunkName: "login" */ "scenes/Login")
@@ -29,7 +21,6 @@
 const Logout = React.lazy(() =>
   import(/* webpackChunkName: "logout" */ "scenes/Logout")
 );
->>>>>>> cdf0df0f
 
 export default function Routes() {
   return (
@@ -43,17 +34,13 @@
       <Switch>
         <Route exact path="/" component={Login} />
         <Route exact path="/create" component={Login} />
-<<<<<<< HEAD
+        <Route exact path="/logout" component={Logout} />
         <Route exact path="/share/:shareId" component={SharedDocument} />
-=======
-        <Route exact path="/logout" component={Logout} />
-        <Route exact path="/share/:shareId" component={KeyedDocument} />
         <Route
           exact
           path={`/share/:shareId/doc/${slug}`}
-          component={KeyedDocument}
+          component={SharedDocument}
         />
->>>>>>> cdf0df0f
         <Authenticated>
           <AuthenticatedRoutes />
         </Authenticated>
