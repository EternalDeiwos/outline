// @flow
import React from 'react';
import { Helmet } from 'react-helmet';
import { TopNavigation, BottomNavigation } from './Navigation';
import Analytics from '../../../shared/components/Analytics';
import globalStyles from '../../../shared/styles/globals';
import { color } from '../../../shared/styles/constants';

export const title = 'Outline';
export const description =
  'Your team’s knowledge base - Team wiki, documentation, playbooks, onboarding & more…';
export const screenshotUrl = `${process.env.URL}/screenshot.png`;

type Props = {
  children?: React$Element<*>,
};

export default function Layout({ children }: Props) {
  globalStyles();

  return (
    <html lang="en">
      <head>
        <Helmet>
          <title>{title}</title>
          <meta charset="utf-8" />
          <meta name="viewport" content="width=device-width, initial-scale=1" />
          <meta name="referrer" content="origin" />
<<<<<<< HEAD
          <meta name="slack-app-id" content="A0W3UMKBQ" />
          <meta
            name="description"
            content="Your team’s knowledge base - Team wiki, documentation, playbooks, onboarding & more…"
          />
          <meta name="og:site_name" content="Outline" />
=======
          <meta name="description" content={description} />

          <meta name="og:site_name" content={title} />
>>>>>>> 598477fe
          <meta name="og:type" content="website" />
          <meta property="og:title" content={title} />
          <meta property="og:description" content={description} />
          <meta property="og:image" content={screenshotUrl} />

          <meta name="twitter:card" content="summary_large_image" />
          <meta name="twitter:domain" value="getoutline.com" />
          <meta name="twitter:title" value={title} />
          <meta name="twitter:description" value={description} />
          <meta name="twitter:image" content={screenshotUrl} />
          <meta name="twitter:url" value={process.env.URL} />

          <meta name="theme-color" content={color.primary} />
          <link
            rel="shortcut icon"
            type="image/png"
            href="/favicon-16.png"
            sizes="16x16"
          />
          <link
            rel="shortcut icon"
            type="image/png"
            href="/favicon-32.png"
            sizes="32x32"
          />
          <link
            rel="dns-prefetch"
            href={process.env.AWS_S3_UPLOAD_BUCKET_URL}
          />
        </Helmet>
        <Analytics />

        {'{{HEAD}}'}
        {'{{CSS}}'}
      </head>
      <body>
        <TopNavigation />
        {children}
        <BottomNavigation />
      </body>
    </html>
  );
}<|MERGE_RESOLUTION|>--- conflicted
+++ resolved
@@ -26,18 +26,10 @@
           <meta charset="utf-8" />
           <meta name="viewport" content="width=device-width, initial-scale=1" />
           <meta name="referrer" content="origin" />
-<<<<<<< HEAD
           <meta name="slack-app-id" content="A0W3UMKBQ" />
-          <meta
-            name="description"
-            content="Your team’s knowledge base - Team wiki, documentation, playbooks, onboarding & more…"
-          />
-          <meta name="og:site_name" content="Outline" />
-=======
           <meta name="description" content={description} />
 
           <meta name="og:site_name" content={title} />
->>>>>>> 598477fe
           <meta name="og:type" content="website" />
           <meta property="og:title" content={title} />
           <meta property="og:description" content={description} />
