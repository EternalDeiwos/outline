--- conflicted
+++ resolved
@@ -22,27 +22,10 @@
   const result = { collections: [], documents: [] };
   const collectionChanged = collectionId !== document.collectionId;
 
-<<<<<<< HEAD
-  try {
-    transaction = await sequelize.transaction();
-
-    // remove from original collection
-    const collection = await Collection.findByPk(document.collectionId, {
-      transaction,
-    });
-    const documentJson = await collection.removeDocumentInStructure(document, {
-      save: false,
-    });
-
-    // if the collection is the same then it will get saved below, this
-    // line prevents a pointless intermediate save from occurring.
-    if (collectionChanged) await collection.save({ transaction });
-=======
   if (document.template) {
     if (!collectionChanged) {
       return result;
     }
->>>>>>> 6dd6768f
 
     document.collectionId = collectionId;
     document.parentDocumentId = null;
@@ -54,13 +37,12 @@
       transaction = await sequelize.transaction();
 
       // remove from original collection
-      const collection = await document.getCollection({ transaction });
-      const documentJson = await collection.removeDocumentInStructure(
-        document,
-        {
-          save: false,
-        }
-      );
+      const collection = await Collection.findByPk(document.collectionId, {
+        transaction,
+      });
+      const documentJson = await collection.removeDocumentInStructure(document, {
+        save: false,
+      });
 
       // if the collection is the same then it will get saved below, this
       // line prevents a pointless intermediate save from occurring.
